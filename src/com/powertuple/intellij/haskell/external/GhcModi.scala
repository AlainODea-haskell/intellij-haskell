--- conflicted
+++ resolved
@@ -118,8 +118,7 @@
   def exit() = synchronized {
     if (outputStream != null) {
       try {
-<<<<<<< HEAD
-        HaskellNotificationGroup.notifyInfo(s"ghc-modi is invoked to shutdown for project ${project.getName}")
+        HaskellNotificationGroup.notifyInfo(s"Shutting down ghc-modi for project ${project.getName}.")
         try {
           writeToOutputstream("quit")
         }
@@ -127,10 +126,6 @@
           case e :Exception =>
             HaskellNotificationGroup.notifyError(s"Error while shutting down ghc-modi for project ${project.getName}. Error message: ${e.getMessage}")
         }
-=======
-        HaskellNotificationGroup.notifyInfo(s"Shutting down ghc-modi for project ${project.getName}.")
-        writeToOutputstream("quit")
->>>>>>> 843302bf
         if (stdin != null) {
           stdin.close()
         }
